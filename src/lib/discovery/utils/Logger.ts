// Logger - Comprehensive logging for Discovery Engine
export class Logger {
    private context: string

    constructor(context: string) {
        this.context = context
    }

<<<<<<< HEAD
    info(message: string, ...args: any[]): void {
        // Debug:(`[${new Date().toISOString()}] [${this.context}] INFO: ${message}`, ...args)
    }

    warn(message: string, ...args: any[]): void {
        // Warning:(`[${new Date().toISOString()}] [${this.context}] WARN: ${message}`, ...args)
    }

    error(message: string, error?: any): void {
        // Error:(`[${new Date().toISOString()}] [${this.context}] ERROR: ${message}`, error)
=======
    info(message: string, ...args: unknown[]): void {
        console.log(`[${new Date().toISOString()}] [${this.context}] INFO: ${message}`, ...args)
    }

    warn(message: string, ...args: unknown[]): void {
        console.warn(`[${new Date().toISOString()}] [${this.context}] WARN: ${message}`, ...args)
    }

    error(message: string, error?: unknown): void {
        console.error(`[${new Date().toISOString()}] [${this.context}] ERROR: ${message}`, error)
>>>>>>> 7546903e
    }

    debug(message: string, ...args: unknown[]): void {
        if (process.env.NODE_ENV === 'development') {
            console.debug(`[${new Date().toISOString()}] [${this.context}] DEBUG: ${message}`, ...args)
        }
    }
}<|MERGE_RESOLUTION|>--- conflicted
+++ resolved
@@ -6,18 +6,6 @@
         this.context = context
     }
 
-<<<<<<< HEAD
-    info(message: string, ...args: any[]): void {
-        // Debug:(`[${new Date().toISOString()}] [${this.context}] INFO: ${message}`, ...args)
-    }
-
-    warn(message: string, ...args: any[]): void {
-        // Warning:(`[${new Date().toISOString()}] [${this.context}] WARN: ${message}`, ...args)
-    }
-
-    error(message: string, error?: any): void {
-        // Error:(`[${new Date().toISOString()}] [${this.context}] ERROR: ${message}`, error)
-=======
     info(message: string, ...args: unknown[]): void {
         console.log(`[${new Date().toISOString()}] [${this.context}] INFO: ${message}`, ...args)
     }
@@ -28,7 +16,6 @@
 
     error(message: string, error?: unknown): void {
         console.error(`[${new Date().toISOString()}] [${this.context}] ERROR: ${message}`, error)
->>>>>>> 7546903e
     }
 
     debug(message: string, ...args: unknown[]): void {
