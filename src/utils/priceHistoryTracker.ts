import { supabase } from '@/lib/supabase'
import type { PriceReport } from '@/lib/database.types'
import { Logger } from '@/lib/discovery/utils/Logger'

const logger = new Logger('PriceHistoryTracker');

export interface PriceChangeEvent {
  price_report_id: string
  old_price: number
  new_price: number
  change_type: 'increase' | 'decrease' | 'sale_start' | 'sale_end'
  changed_at: string
}

/**
 * Price History Tracker - Automatically tracks all price changes for trend analysis
 * This system starts building data from V5.1 deployment onwards
 */
export class PriceHistoryTracker {
  
  /**
   * Track a new price report (initial entry)
   */
  static async trackNewPriceReport(priceReport: PriceReport): Promise<void> {
    try {
      await supabase
        .from('price_history')
        .insert({
          price_report_id: priceReport.id,
          old_price: 0, // Initial entry
          new_price: priceReport.price_per_kg,
          change_type: priceReport.is_on_sale ? 'sale_start' : 'increase',
          changed_at: priceReport.created_at
        })
<<<<<<< HEAD
    } catch (_err) {
      // Error:('Failed to track new price report:', _err)
=======
    } catch (err) {
      logger.error('Failed to track new price report:', err)
>>>>>>> 7546903e
    }
  }

  /**
   * Track price update (when existing report is modified)
   */
  static async trackPriceUpdate(
    priceReportId: string,
    oldPrice: number,
    newPrice: number,
    oldSaleStatus: boolean,
    newSaleStatus: boolean
  ): Promise<void> {
    try {
      let changeType: PriceChangeEvent['change_type']

      // Determine change type
      if (!oldSaleStatus && newSaleStatus) {
        changeType = 'sale_start'
      } else if (oldSaleStatus && !newSaleStatus) {
        changeType = 'sale_end'
      } else if (newPrice > oldPrice) {
        changeType = 'increase'
      } else if (newPrice < oldPrice) {
        changeType = 'decrease'
      } else {
        return // No significant change
      }

      await supabase
        .from('price_history')
        .insert({
          price_report_id: priceReportId,
          old_price: oldPrice,
          new_price: newPrice,
          change_type: changeType,
          changed_at: new Date().toISOString()
        })
<<<<<<< HEAD
    } catch (_err) {
      // Error:('Failed to track price update:', _err)
=======
    } catch (err) {
      logger.error('Failed to track price update:', err)
>>>>>>> 7546903e
    }
  }

  /**
   * Track price expiration (when report becomes inactive)
   */
  static async trackPriceExpiration(priceReportId: string, lastPrice: number): Promise<void> {
    try {
      await supabase
        .from('price_history')
        .insert({
          price_report_id: priceReportId,
          old_price: lastPrice,
          new_price: 0, // Expired
          change_type: 'decrease', // Treat expiration as decrease
          changed_at: new Date().toISOString()
        })
<<<<<<< HEAD
    } catch (_err) {
      // Error:('Failed to track price expiration:', _err)
=======
    } catch (err) {
      logger.error('Failed to track price expiration:', err)
>>>>>>> 7546903e
    }
  }

  /**
   * Bulk initialize history for existing price reports (one-time migration)
   */
  static async initializeExistingReports(): Promise<void> {
    try {
      // Get all existing active price reports that don't have history
      const { data: existingReports, error: fetchError } = await supabase
        .from('price_reports')
        .select(`
          id,
          price_per_kg,
          is_on_sale,
          created_at,
          price_history!left(price_report_id)
        `)
        .eq('is_active', true)
        .is('price_history.price_report_id', null)
        .limit(100) // Process in batches

      if (fetchError) throw fetchError

      if (!existingReports || existingReports.length === 0) {
<<<<<<< HEAD
        // Debug:('No existing reports to initialize')
=======
        logger.info('No existing reports to initialize')
>>>>>>> 7546903e
        return
      }

      // Create initial history entries
      const historyEntries = existingReports.map(report => ({
        price_report_id: report.id,
        old_price: 0,
        new_price: report.price_per_kg,
        change_type: report.is_on_sale ? 'sale_start' : 'increase' as const,
        changed_at: report.created_at
      }))

      const { error: insertError } = await supabase
        .from('price_history')
        .insert(historyEntries)

      if (insertError) throw insertError

<<<<<<< HEAD
      // Debug:(`Initialized history for ${existingReports.length} price reports`)
    } catch (_err) {
      // Error:('Failed to initialize existing reports:', _err)
=======
      logger.info(`Initialized history for ${existingReports.length} price reports`)
    } catch (err) {
      logger.error('Failed to initialize existing reports:', err)
>>>>>>> 7546903e
    }
  }

  /**
   * Get price change statistics for a meat cut
   */
  static async getPriceChangeStats(meatCutId: string, days: number = 30): Promise<{
    totalChanges: number
    increases: number
    decreases: number
    saleStarts: number
    saleEnds: number
    avgChangePercent: number
  }> {
    try {
      const fromDate = new Date()
      fromDate.setDate(fromDate.getDate() - days)

      const { data: changes, error: fetchError } = await supabase
        .from('price_history')
        .select(`
          *,
          price_report:price_reports!inner(
            meat_cut_id
          )
        `)
        .eq('price_report.meat_cut_id', meatCutId)
        .gte('changed_at', fromDate.toISOString())

      if (fetchError) throw fetchError

      if (!changes || changes.length === 0) {
        return {
          totalChanges: 0,
          increases: 0,
          decreases: 0,
          saleStarts: 0,
          saleEnds: 0,
          avgChangePercent: 0
        }
      }

      const stats = (changes || []).reduce((acc, change) => {
        acc.totalChanges++
        
        switch (change.change_type) {
          case 'increase':
            acc.increases++
            break
          case 'decrease':
            acc.decreases++
            break
          case 'sale_start':
            acc.saleStarts++
            break
          case 'sale_end':
            acc.saleEnds++
            break
        }

        // Calculate percentage change
        if ((change?.old_price || 0) > 0) {
          const changePercent = (((change?.new_price || 0) - (change?.old_price || 0)) / (change?.old_price || 1)) * 100
          acc.totalChangePercent += Math.abs(changePercent)
        }

        return acc
      }, {
        totalChanges: 0,
        increases: 0,
        decreases: 0,
        saleStarts: 0,
        saleEnds: 0,
        totalChangePercent: 0
      })

      return {
        ...stats,
        avgChangePercent: stats.totalChanges > 0 ? stats.totalChangePercent / stats.totalChanges : 0
      }
<<<<<<< HEAD
    } catch (_err) {
      // Error:('Failed to get price change stats:', _err)
=======
    } catch (err) {
      logger.error('Failed to get price change stats:', err)
>>>>>>> 7546903e
      return {
        totalChanges: 0,
        increases: 0,
        decreases: 0,
        saleStarts: 0,
        saleEnds: 0,
        avgChangePercent: 0
      }
    }
  }

  /**
   * Clean up old history entries (keep last 2 years)
   */
  static async cleanupOldHistory(): Promise<void> {
    try {
      const cutoffDate = new Date()
      cutoffDate.setFullYear(cutoffDate.getFullYear() - 2)

      const { error: deleteError } = await supabase
        .from('price_history')
        .delete()
        .lt('changed_at', cutoffDate.toISOString())

      if (deleteError) throw deleteError

<<<<<<< HEAD
      // Debug:('Cleaned up old price history entries')
    } catch (_err) {
      // Error:('Failed to cleanup old history:', _err)
=======
      logger.info('Cleaned up old price history entries')
    } catch (err) {
      logger.error('Failed to cleanup old history:', err)
>>>>>>> 7546903e
    }
  }
}

/**
 * Hook into price report changes to automatically track history
 * This should be called whenever price reports are created/updated
 */
export const setupPriceHistoryTracking = () => {
  // This would typically be set up as database triggers or in API routes
<<<<<<< HEAD
  // Debug:('Price history tracking setup - ready to track changes from V5.1 onwards')
=======
  logger.info('Price history tracking setup - ready to track changes from V5.1 onwards')
>>>>>>> 7546903e
  
  // Initialize existing reports (one-time migration)
  PriceHistoryTracker.initializeExistingReports()
}

/**
 * Utility to manually trigger price change tracking
 * Use this in forms/API routes when price reports are modified
 */
export const triggerPriceChangeTracking = async (
  action: 'create' | 'update' | 'expire',
  priceReport: PriceReport,
  oldPrice?: number,
  oldSaleStatus?: boolean
) => {
  switch (action) {
    case 'create':
      await PriceHistoryTracker.trackNewPriceReport(priceReport)
      break
    case 'update':
      if (oldPrice !== undefined && oldSaleStatus !== undefined) {
        await PriceHistoryTracker.trackPriceUpdate(
          priceReport.id,
          oldPrice,
          priceReport.price_per_kg,
          oldSaleStatus,
          priceReport.is_on_sale
        )
      }
      break
    case 'expire':
      await PriceHistoryTracker.trackPriceExpiration(priceReport.id, priceReport.price_per_kg)
      break
  }
}<|MERGE_RESOLUTION|>--- conflicted
+++ resolved
@@ -32,13 +32,8 @@
           change_type: priceReport.is_on_sale ? 'sale_start' : 'increase',
           changed_at: priceReport.created_at
         })
-<<<<<<< HEAD
-    } catch (_err) {
-      // Error:('Failed to track new price report:', _err)
-=======
     } catch (err) {
       logger.error('Failed to track new price report:', err)
->>>>>>> 7546903e
     }
   }
 
@@ -77,13 +72,8 @@
           change_type: changeType,
           changed_at: new Date().toISOString()
         })
-<<<<<<< HEAD
-    } catch (_err) {
-      // Error:('Failed to track price update:', _err)
-=======
     } catch (err) {
       logger.error('Failed to track price update:', err)
->>>>>>> 7546903e
     }
   }
 
@@ -101,13 +91,8 @@
           change_type: 'decrease', // Treat expiration as decrease
           changed_at: new Date().toISOString()
         })
-<<<<<<< HEAD
-    } catch (_err) {
-      // Error:('Failed to track price expiration:', _err)
-=======
     } catch (err) {
       logger.error('Failed to track price expiration:', err)
->>>>>>> 7546903e
     }
   }
 
@@ -133,11 +118,7 @@
       if (fetchError) throw fetchError
 
       if (!existingReports || existingReports.length === 0) {
-<<<<<<< HEAD
-        // Debug:('No existing reports to initialize')
-=======
         logger.info('No existing reports to initialize')
->>>>>>> 7546903e
         return
       }
 
@@ -156,15 +137,9 @@
 
       if (insertError) throw insertError
 
-<<<<<<< HEAD
-      // Debug:(`Initialized history for ${existingReports.length} price reports`)
-    } catch (_err) {
-      // Error:('Failed to initialize existing reports:', _err)
-=======
       logger.info(`Initialized history for ${existingReports.length} price reports`)
     } catch (err) {
       logger.error('Failed to initialize existing reports:', err)
->>>>>>> 7546903e
     }
   }
 
@@ -245,13 +220,8 @@
         ...stats,
         avgChangePercent: stats.totalChanges > 0 ? stats.totalChangePercent / stats.totalChanges : 0
       }
-<<<<<<< HEAD
-    } catch (_err) {
-      // Error:('Failed to get price change stats:', _err)
-=======
     } catch (err) {
       logger.error('Failed to get price change stats:', err)
->>>>>>> 7546903e
       return {
         totalChanges: 0,
         increases: 0,
@@ -278,15 +248,9 @@
 
       if (deleteError) throw deleteError
 
-<<<<<<< HEAD
-      // Debug:('Cleaned up old price history entries')
-    } catch (_err) {
-      // Error:('Failed to cleanup old history:', _err)
-=======
       logger.info('Cleaned up old price history entries')
     } catch (err) {
       logger.error('Failed to cleanup old history:', err)
->>>>>>> 7546903e
     }
   }
 }
@@ -297,11 +261,7 @@
  */
 export const setupPriceHistoryTracking = () => {
   // This would typically be set up as database triggers or in API routes
-<<<<<<< HEAD
-  // Debug:('Price history tracking setup - ready to track changes from V5.1 onwards')
-=======
   logger.info('Price history tracking setup - ready to track changes from V5.1 onwards')
->>>>>>> 7546903e
   
   // Initialize existing reports (one-time migration)
   PriceHistoryTracker.initializeExistingReports()
